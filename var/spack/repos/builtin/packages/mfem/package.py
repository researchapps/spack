##############################################################################
# Copyright (c) 2013-2016, Lawrence Livermore National Security, LLC.
# Produced at the Lawrence Livermore National Laboratory.
#
# This file is part of Spack.
# Created by Todd Gamblin, tgamblin@llnl.gov, All rights reserved.
# LLNL-CODE-647188
#
# For details, see https://github.com/llnl/spack
# Please also see the LICENSE file for our notice and the LGPL.
#
# This program is free software; you can redistribute it and/or modify
# it under the terms of the GNU Lesser General Public License (as
# published by the Free Software Foundation) version 2.1, February 1999.
#
# This program is distributed in the hope that it will be useful, but
# WITHOUT ANY WARRANTY; without even the IMPLIED WARRANTY OF
# MERCHANTABILITY or FITNESS FOR A PARTICULAR PURPOSE. See the terms and
# conditions of the GNU Lesser General Public License for more details.
#
# You should have received a copy of the GNU Lesser General Public
# License along with this program; if not, write to the Free Software
# Foundation, Inc., 59 Temple Place, Suite 330, Boston, MA 02111-1307 USA
##############################################################################
from spack import *


class Mfem(Package):
    """Free, lightweight, scalable C++ library for finite element methods."""

    homepage = 'http://www.mfem.org'
    url      = 'https://github.com/mfem/mfem'

    version('develop', git='https://github.com/mfem/mfem.git', tag='master')
    version('3.2',
            '2938c3deed4ec4f7fd5b5f5cfe656845282e86e2dcd477d292390058b7b94340',
            url='http://goo.gl/Y9T75B', preferred=True, extension='.tar.gz')
    version('3.1',
            '841ea5cf58de6fae4de0f553b0e01ebaab9cd9c67fa821e8a715666ecf18fc57',
            url='http://goo.gl/xrScXn', extension='.tar.gz')

    variant('debug', default=False, description='Build debug version')
    variant('mpi', default=True, description='Activate support for MPI')
    variant('metis', default=False, description='Activate support for metis')
    variant('hypre', default=False, description='Activate support for hypre')
    variant('lapack', default=False, description='Activate support for LAPACK')
    variant('suite-sparse', default=False,
            description='Activate support for SuiteSparse')
    variant('superlu-dist', default=False,
            description='Activate support for SuperLU_Dist')
    variant('netcdf', default=False, description='Activate NetCDF support')

    depends_on('mpi', when='+mpi')
    depends_on('metis', when='+mpi')
    depends_on('hypre', when='+mpi')
    depends_on('blas', when='+mpi')
    depends_on('lapack', when='+mpi')

    depends_on('metis', when='+metis')
    depends_on('lapack', when='+hypre')
    depends_on('hypre', when='+hypre')

<<<<<<< HEAD
    depends_on('blas', when='+lapack')
    depends_on('lapack', when='+lapack')
=======
    # TODO: All other packages use metis5. can this be updated?
    depends_on('metis@4:', when='+metis')
>>>>>>> f459de44

    depends_on('suite-sparse', when='+suite-sparse')
    depends_on('blas', when='+suite-sparse')
    depends_on('lapack', when='+suite-sparse')
    depends_on('metis@5:', when='+suite-sparse ^suite-sparse@4.5:')
    # TODO: does this line belong here? It is metis/package.py that needs to
    #       put in the dependency, why here?
    depends_on('cmake', when='^metis@5:', type='build')

    depends_on('superlu-dist', when='@3.2: +superlu-dist')

    depends_on('netcdf', when='@3.2: +netcdf')
    depends_on('zlib', when='@3.2: +netcdf')
    depends_on('hdf5', when='@3.2: +netcdf')

    def check_variants(self, spec):
        print spec
<<<<<<< HEAD
        if '+mpi' in spec and ('hypre' not in spec or 'metis' not in spec):
=======
        if '+mpi' in spec and ('+hypre' not in spec or '+metis' not in spec):
>>>>>>> f459de44
            raise InstallError('mfem+mpi must be built with +hypre ' +
                               'and +metis!')
        if '+suite-sparse' in spec and ('+metis' not in spec or
                                        '+lapack' not in spec):
            raise InstallError('mfem+suite-sparse must be built with ' +
                               '+metis and +lapack!')
<<<<<<< HEAD
# TODO: remove this hack, and fix elsewhere if needed
=======
# TODO: remove this hack, and fix elsewhere if needed			       
>>>>>>> f459de44
#        if 'metis@5:' in spec and '%clang' in spec and (
#                '^cmake %gcc' not in spec):
#            raise InstallError('To work around CMake bug with clang, must ' +
#                               'build mfem with mfem[+variants] %clang ' +
#                               '^cmake %gcc to force CMake to build with gcc')
        if '@:3.1' in spec and '+superlu-dist' in spec:
            raise InstallError('MFEM does not support SuperLU_DIST for ' +
                               'versions 3.1 and earlier')
        if '@:3.1' in spec and '+netcdf' in spec:
            raise InstallError('MFEM does not support NetCDF for versions' +
                               '3.1 and earlier')
        return

    def install(self, spec, prefix):
        self.check_variants(spec)

        options = ['PREFIX=%s' % prefix]

        if 'lapack' in spec:
            lapack_lib = (spec['lapack'].lapack_libs + spec['blas'].blas_libs).ld_flags  # NOQA: ignore=E501
            options.extend([
                'MFEM_USE_LAPACK=YES',
                'LAPACK_OPT=-I%s' % spec['lapack'].prefix.include,
                'LAPACK_LIB=%s' % lapack_lib])

        if 'hypre' in spec:
            options.extend([
                'HYPRE_DIR=%s' % spec['hypre'].prefix,
                'HYPRE_OPT=-I%s' % spec['hypre'].prefix.include,
                'HYPRE_LIB=-L%s' % spec['hypre'].prefix.lib +
                ' -lHYPRE %s' % lapack_lib])

        if 'parmetis' in spec:
            metis_lib = '-L%s -lparmetis -lmetis' % spec['parmetis'].prefix.lib
            metis_str = 'MFEM_USE_METIS_5=YES'
            options.extend([metis_str,
                            'METIS_DIR=%s' % spec['parmetis'].prefix,
                            'METIS_OPT=-I%s' % spec['parmetis'].prefix.include,
                            'METIS_LIB=%s' % metis_lib])
        elif 'metis' in spec:
            metis_lib = '-L%s -lmetis' % spec['metis'].prefix.lib
            if spec['metis'].satisfies('@5:'):
                metis_str = 'MFEM_USE_METIS_5=YES'
            else:
                metis_str = 'MFEM_USE_METIS_5=NO'
            options.extend([
                metis_str,
                'METIS_DIR=%s' % spec['metis'].prefix,
                'METIS_OPT=-I%s' % spec['metis'].prefix.include,
                'METIS_LIB=%s' % metis_lib])

        if 'mpi' in spec:
            options.extend(['MFEM_USE_MPI=YES'])

        if '+superlu-dist' in spec:
            superlu_lib = '-L%s' % spec['superlu-dist'].prefix.lib
            superlu_lib += ' -lsuperlu_dist'
            sl_inc = 'SUPERLU_OPT=-I%s' % spec['superlu-dist'].prefix.include
            options.extend(['MFEM_USE_SUPERLU=YES',
                            'SUPERLU_DIR=%s' % spec['superlu-dist'].prefix,
                            sl_inc,
                            'SUPERLU_LIB=%s' % superlu_lib])

        if '+suite-sparse' in spec:
            ssp = spec['suite-sparse'].prefix
            ss_lib = '-L%s' % ssp.lib

            if '@3.2:' in spec:
                ss_lib += ' -lklu -lbtf'

            ss_lib += (' -lumfpack -lcholmod -lcolamd' +
                       ' -lamd -lcamd -lccolamd -lsuitesparseconfig')

            no_librt_archs = ['darwin-i686', 'darwin-x86_64']
            no_rt = any(map(lambda a: spec.satisfies('=' + a),
                            no_librt_archs))
            if not no_rt:
                ss_lib += ' -lrt'
            ss_lib += (' ' + metis_lib + ' ' + lapack_lib)

            options.extend(['MFEM_USE_SUITESPARSE=YES',
                            'SUITESPARSE_DIR=%s' % ssp,
                            'SUITESPARSE_OPT=-I%s' % ssp.include,
                            'SUITESPARSE_LIB=%s' % ss_lib])

        if '+netcdf' in spec:
            np = spec['netcdf'].prefix
            zp = spec['zlib'].prefix
            h5p = spec['hdf5'].prefix
            nlib = '-L%s -lnetcdf ' % np.lib
            nlib += '-L%s -lhdf5_hl -lhdf5 ' % h5p.lib
            nlib += '-L%s -lz' % zp.lib
            options.extend(['MFEM_USE_NETCDF=YES',
                            'NETCDF_DIR=%s' % np,
                            'HDF5_DIR=%s' % h5p,
                            'ZLIB_DIR=%s' % zp,
                            'NETCDF_OPT=-I%s' % np.include,
                            'NETCDF_LIB=%s' % nlib])

        if '+debug' in spec:
            options.extend(['MFEM_DEBUG=YES'])

        make('config', *options)
        make('all')

        # Run a small test before installation
        args = ['-m', join_path('data', 'star.mesh'), '--no-visualization']
        if '+mpi' in spec:
            Executable(join_path(spec['mpi'].prefix.bin,
                                 'mpirun'))('-np',
                                            '4',
                                            join_path('examples', 'ex1p'),
                                            *args)
        else:
            Executable(join_path('examples', 'ex1'))(*args)

        make('install')<|MERGE_RESOLUTION|>--- conflicted
+++ resolved
@@ -60,14 +60,8 @@
     depends_on('lapack', when='+hypre')
     depends_on('hypre', when='+hypre')
 
-<<<<<<< HEAD
     depends_on('blas', when='+lapack')
     depends_on('lapack', when='+lapack')
-=======
-    # TODO: All other packages use metis5. can this be updated?
-    depends_on('metis@4:', when='+metis')
->>>>>>> f459de44
-
     depends_on('suite-sparse', when='+suite-sparse')
     depends_on('blas', when='+suite-sparse')
     depends_on('lapack', when='+suite-sparse')
@@ -84,22 +78,14 @@
 
     def check_variants(self, spec):
         print spec
-<<<<<<< HEAD
         if '+mpi' in spec and ('hypre' not in spec or 'metis' not in spec):
-=======
-        if '+mpi' in spec and ('+hypre' not in spec or '+metis' not in spec):
->>>>>>> f459de44
             raise InstallError('mfem+mpi must be built with +hypre ' +
                                'and +metis!')
         if '+suite-sparse' in spec and ('+metis' not in spec or
                                         '+lapack' not in spec):
             raise InstallError('mfem+suite-sparse must be built with ' +
-                               '+metis and +lapack!')
-<<<<<<< HEAD
+                               '+metis and +lapack!'
 # TODO: remove this hack, and fix elsewhere if needed
-=======
-# TODO: remove this hack, and fix elsewhere if needed			       
->>>>>>> f459de44
 #        if 'metis@5:' in spec and '%clang' in spec and (
 #                '^cmake %gcc' not in spec):
 #            raise InstallError('To work around CMake bug with clang, must ' +
